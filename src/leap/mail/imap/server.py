# -*- coding: utf-8 -*-
# server.py
# Copyright (C) 2013 LEAP
#
# This program is free software: you can redistribute it and/or modify
# it under the terms of the GNU General Public License as published by
# the Free Software Foundation, either version 3 of the License, or
# (at your option) any later version.
#
# This program is distributed in the hope that it will be useful,
# but WITHOUT ANY WARRANTY; without even the implied warranty of
# MERCHANTABILITY or FITNESS FOR A PARTICULAR PURPOSE.  See the
# GNU General Public License for more details.
#
# You should have received a copy of the GNU General Public License
# along with this program.  If not, see <http://www.gnu.org/licenses/>.
"""
Soledad-backed IMAP Server.
"""
import copy
import logging
import StringIO
import cStringIO
import time

from email.parser import Parser

from zope.interface import implements

from twisted.mail import imap4
from twisted.internet import defer
from twisted.python import log

#from twisted import cred

#import u1db

from leap.common.check import leap_assert, leap_assert_type
<<<<<<< HEAD
from leap.soledad import Soledad
from leap.soledad.sqlcipher import SQLCipherDatabase
from leap.common.events import signal
from leap.common.events import events_pb2 as proto
=======
from leap.soledad.client import Soledad
from leap.soledad.client.sqlcipher import SQLCipherDatabase
>>>>>>> 41090891

logger = logging.getLogger(__name__)


class MissingIndexError(Exception):
    """
    Raises when tried to access a non existent index document.
    """


class BadIndexError(Exception):
    """
    Raises when index is malformed or has the wrong cardinality.
    """


class WithMsgFields(object):
    """
    Container class for class-attributes to be shared by
    several message-related classes.
    """
    # Internal representation of Message
    DATE_KEY = "date"
    HEADERS_KEY = "headers"
    FLAGS_KEY = "flags"
    MBOX_KEY = "mbox"
    RAW_KEY = "raw"
    SUBJECT_KEY = "subject"
    UID_KEY = "uid"

    # Mailbox specific keys
    CLOSED_KEY = "closed"
    CREATED_KEY = "created"
    SUBSCRIBED_KEY = "subscribed"
    RW_KEY = "rw"

    # Document Type, for indexing
    TYPE_KEY = "type"
    TYPE_MESSAGE_VAL = "msg"
    TYPE_MBOX_VAL = "mbox"

    INBOX_VAL = "inbox"

    # Flags for SoledadDocument for indexing.
    SEEN_KEY = "seen"
    RECENT_KEY = "recent"

    # Flags in Mailbox and Message
    SEEN_FLAG = "\\Seen"
    RECENT_FLAG = "\\Recent"
    ANSWERED_FLAG = "\\Answered"
    FLAGGED_FLAG = "\\Flagged"  # yo dawg
    DELETED_FLAG = "\\Deleted"
    DRAFT_FLAG = "\\Draft"
    NOSELECT_FLAG = "\\Noselect"
    LIST_FLAG = "List"  # is this OK? (no \. ie, no system flag)

    # Fields in mail object
    SUBJECT_FIELD = "Subject"
    DATE_FIELD = "Date"


class IndexedDB(object):
    """
    Methods dealing with the index.

    This is a MixIn that needs access to the soledad instance,
    and also assumes that a INDEXES attribute is accessible to the instance.

    INDEXES must be a dictionary of type:
    {'index-name': ['field1', 'field2']}
    """
    # TODO we might want to move this to soledad itself, check

    def initialize_db(self):
        """
        Initialize the database.
        """
        leap_assert(self._soledad,
                    "Need a soledad attribute accesible in the instance")
        leap_assert_type(self.INDEXES, dict)

        # Ask the database for currently existing indexes.
        if not self._soledad:
            logger.debug("NO SOLEDAD ON IMAP INITIALIZATION")
            return
        db_indexes = dict(self._soledad.list_indexes())
        for name, expression in SoledadBackedAccount.INDEXES.items():
            if name not in db_indexes:
                # The index does not yet exist.
                self._soledad.create_index(name, *expression)
                continue

            if expression == db_indexes[name]:
                # The index exists and is up to date.
                continue
            # The index exists but the definition is not what expected, so we
            # delete it and add the proper index expression.
            self._soledad.delete_index(name)
            self._soledad.create_index(name, *expression)


#######################################
# Soledad Account
#######################################


class SoledadBackedAccount(WithMsgFields, IndexedDB):
    """
    An implementation of IAccount and INamespacePresenteer
    that is backed by Soledad Encrypted Documents.
    """

    implements(imap4.IAccount, imap4.INamespacePresenter)

    _soledad = None
    selected = None

    TYPE_IDX = 'by-type'
    TYPE_MBOX_IDX = 'by-type-and-mbox'
    TYPE_MBOX_UID_IDX = 'by-type-and-mbox-and-uid'
    TYPE_SUBS_IDX = 'by-type-and-subscribed'
    TYPE_MBOX_SEEN_IDX = 'by-type-and-mbox-and-seen'
    TYPE_MBOX_RECT_IDX = 'by-type-and-mbox-and-recent'
    TYPE_MBOX_RECT_SEEN_IDX = 'by-type-and-mbox-and-recent-and-seen'

    KTYPE = WithMsgFields.TYPE_KEY
    MBOX_VAL = WithMsgFields.TYPE_MBOX_VAL

    INDEXES = {
        # generic
        TYPE_IDX: [KTYPE],
        TYPE_MBOX_IDX: [KTYPE, MBOX_VAL],
        TYPE_MBOX_UID_IDX: [KTYPE, MBOX_VAL, WithMsgFields.UID_KEY],

        # mailboxes
        TYPE_SUBS_IDX: [KTYPE, 'bool(subscribed)'],

        # messages
        TYPE_MBOX_SEEN_IDX: [KTYPE, MBOX_VAL, 'bool(seen)'],
        TYPE_MBOX_RECT_IDX: [KTYPE, MBOX_VAL, 'bool(recent)'],
        TYPE_MBOX_RECT_SEEN_IDX: [KTYPE, MBOX_VAL, 'bool(recent)', 'bool(seen)'],
    }

    INBOX_NAME = "INBOX"
    MBOX_KEY = MBOX_VAL

    EMPTY_MBOX = {
        WithMsgFields.TYPE_KEY: MBOX_KEY,
        WithMsgFields.TYPE_MBOX_VAL: INBOX_NAME,
        WithMsgFields.SUBJECT_KEY: "",
        WithMsgFields.FLAGS_KEY: [],
        WithMsgFields.CLOSED_KEY: False,
        WithMsgFields.SUBSCRIBED_KEY: False,
        WithMsgFields.RW_KEY: 1,
    }

    def __init__(self, account_name, soledad=None):
        """
        Creates a SoledadAccountIndex that keeps track of the mailboxes
        and subscriptions handled by this account.

        :param acct_name: The name of the account (user id).
        :type acct_name: str

        :param soledad: a Soledad instance.
        :param soledad: Soledad
        """
        leap_assert(soledad, "Need a soledad instance to initialize")
        leap_assert_type(soledad, Soledad)

        # XXX SHOULD assert too that the name matches the user/uuid with which
        # soledad has been initialized.

        self._account_name = account_name.upper()
        self._soledad = soledad

        self.initialize_db()

        # every user should have the right to an inbox folder
        # at least, so let's make one!

        if not self.mailboxes:
            self.addMailbox(self.INBOX_NAME)

    def _get_empty_mailbox(self):
        """
        Returns an empty mailbox.

        :rtype: dict
        """
        return copy.deepcopy(self.EMPTY_MBOX)

    def _get_mailbox_by_name(self, name):
        """
        Returns an mbox document by name.

        :param name: the name of the mailbox
        :type name: str

        :rtype: SoledadDocument
        """
        name = name.upper()
        doc = self._soledad.get_from_index(
            self.TYPE_MBOX_IDX, self.MBOX_KEY, name)
        return doc[0] if doc else None

    @property
    def mailboxes(self):
        """
        A list of the current mailboxes for this account.
        """
        return [str(doc.content[self.MBOX_KEY])
                for doc in self._soledad.get_from_index(
                    self.TYPE_IDX, self.MBOX_KEY)]

    @property
    def subscriptions(self):
        """
        A list of the current subscriptions for this account.
        """
        return [str(doc.content[self.MBOX_KEY])
                for doc in self._soledad.get_from_index(
                    self.TYPE_SUBS_IDX, self.MBOX_KEY, '1')]

    def getMailbox(self, name):
        """
        Returns a Mailbox with that name, without selecting it.

        :param name: name of the mailbox
        :type name: str

        :returns: a a SoledadMailbox instance
        :rtype: SoledadMailbox
        """
        name = name.upper()
        if name not in self.mailboxes:
            raise imap4.MailboxException("No such mailbox")

        return SoledadMailbox(name, soledad=self._soledad)

    ##
    ## IAccount
    ##

    def addMailbox(self, name, creation_ts=None):
        """
        Adds a mailbox to the account.

        :param name: the name of the mailbox
        :type name: str

        :param creation_ts: a optional creation timestamp to be used as
                            mailbox id. A timestamp will be used if no
                            one is provided.
        :type creation_ts: int

        :returns: True if successful
        :rtype: bool
        """
        name = name.upper()
        # XXX should check mailbox name for RFC-compliant form

        if name in self.mailboxes:
            raise imap4.MailboxCollision, name

        if not creation_ts:
            # by default, we pass an int value
            # taken from the current time
            # we make sure to take enough decimals to get a unique
            # maibox-uidvalidity.
            creation_ts = int(time.time() * 10E2)

        mbox = self._get_empty_mailbox()
        mbox[self.MBOX_KEY] = name
        mbox[self.CREATED_KEY] = creation_ts

        doc = self._soledad.create_doc(mbox)
        return bool(doc)

    def create(self, pathspec):
        """
        Create a new mailbox from the given hierarchical name.

        :param pathspec: The full hierarchical name of a new mailbox to create.
                         If any of the inferior hierarchical names to this one
                         do not exist, they are created as well.
        :type pathspec: str

        :return: A true value if the creation succeeds.
        :rtype: bool

        :raise MailboxException: Raised if this mailbox cannot be added.
        """
        # TODO raise MailboxException

        paths = filter(None, pathspec.split('/'))
        for accum in range(1, len(paths)):
            try:
                self.addMailbox('/'.join(paths[:accum]))
            except imap4.MailboxCollision:
                pass
        try:
            self.addMailbox('/'.join(paths))
        except imap4.MailboxCollision:
            if not pathspec.endswith('/'):
                return False
        return True

    def select(self, name, readwrite=1):
        """
        Selects a mailbox.

        :param name: the mailbox to select
        :type name: str

        :param readwrite: 1 for readwrite permissions.
        :type readwrite: int

        :rtype: bool
        """
        name = name.upper()

        if name not in self.mailboxes:
            return None

        self.selected = str(name)

        return SoledadMailbox(
            name, rw=readwrite,
            soledad=self._soledad)

    def delete(self, name, force=False):
        """
        Deletes a mailbox.

        Right now it does not purge the messages, but just removes the mailbox
        name from the mailboxes list!!!

        :param name: the mailbox to be deleted
        :type name: str

        :param force: if True, it will not check for noselect flag or inferior
                      names. use with care.
        :type force: bool
        """
        name = name.upper()
        if not name in self.mailboxes:
            raise imap4.MailboxException("No such mailbox")

        mbox = self.getMailbox(name)

        if force is False:
            # See if this box is flagged \Noselect
            # XXX use mbox.flags instead?
            if self.NOSELECT_FLAG in mbox.getFlags():
                # Check for hierarchically inferior mailboxes with this one
                # as part of their root.
                for others in self.mailboxes:
                    if others != name and others.startswith(name):
                        raise imap4.MailboxException, (
                            "Hierarchically inferior mailboxes "
                            "exist and \\Noselect is set")
        mbox.destroy()

        # XXX FIXME --- not honoring the inferior names...

        # if there are no hierarchically inferior names, we will
        # delete it from our ken.
        #if self._inferiorNames(name) > 1:
            # ??! -- can this be rite?
            #self._index.removeMailbox(name)

    def rename(self, oldname, newname):
        """
        Renames a mailbox.

        :param oldname: old name of the mailbox
        :type oldname: str

        :param newname: new name of the mailbox
        :type newname: str
        """
        oldname = oldname.upper()
        newname = newname.upper()

        if oldname not in self.mailboxes:
            raise imap4.NoSuchMailbox, oldname

        inferiors = self._inferiorNames(oldname)
        inferiors = [(o, o.replace(oldname, newname, 1)) for o in inferiors]

        for (old, new) in inferiors:
            if new in self.mailboxes:
                raise imap4.MailboxCollision, new

        for (old, new) in inferiors:
            mbox = self._get_mailbox_by_name(old)
            mbox.content[self.MBOX_KEY] = new
            self._soledad.put_doc(mbox)

        # XXX ---- FIXME!!!! ------------------------------------
        # until here we just renamed the index...
        # We have to rename also the occurrence of this
        # mailbox on ALL the messages that are contained in it!!!
        # ... we maybe could use a reference to the doc_id
        # in each msg, instead of the "mbox" field in msgs
        # -------------------------------------------------------

    def _inferiorNames(self, name):
        """
        Return hierarchically inferior mailboxes.

        :param name: name of the mailbox
        :rtype: list
        """
        # XXX use wildcard query instead
        inferiors = []
        for infname in self.mailboxes:
            if infname.startswith(name):
                inferiors.append(infname)
        return inferiors

    def isSubscribed(self, name):
        """
        Returns True if user is subscribed to this mailbox.

        :param name: the mailbox to be checked.
        :type name: str

        :rtype: bool
        """
        mbox = self._get_mailbox_by_name(name)
        return mbox.content.get('subscribed', False)

    def _set_subscription(self, name, value):
        """
        Sets the subscription value for a given mailbox

        :param name: the mailbox
        :type name: str

        :param value: the boolean value
        :type value: bool
        """
        # maybe we should store subscriptions in another
        # document...
        if not name in self.mailboxes:
            print "not this mbox"
            self.addMailbox(name)
        mbox = self._get_mailbox_by_name(name)

        if mbox:
            mbox.content[self.SUBSCRIBED_KEY] = value
            self._soledad.put_doc(mbox)

    def subscribe(self, name):
        """
        Subscribe to this mailbox

        :param name: name of the mailbox
        :type name: str
        """
        name = name.upper()
        if name not in self.subscriptions:
            self._set_subscription(name, True)

    def unsubscribe(self, name):
        """
        Unsubscribe from this mailbox

        :param name: name of the mailbox
        :type name: str
        """
        name = name.upper()
        if name not in self.subscriptions:
            raise imap4.MailboxException, "Not currently subscribed to " + name
        self._set_subscription(name, False)

    def listMailboxes(self, ref, wildcard):
        """
        List the mailboxes.

        from rfc 3501:
        returns a subset of names from the complete set
        of all names available to the client.  Zero or more untagged LIST
        replies are returned, containing the name attributes, hierarchy
        delimiter, and name.

        :param ref: reference name
        :type ref: str

        :param wildcard: mailbox name with possible wildcards
        :type wildcard: str
        """
        # XXX use wildcard in index query
        ref = self._inferiorNames(ref.upper())
        wildcard = imap4.wildcardToRegexp(wildcard, '/')
        return [(i, self.getMailbox(i)) for i in ref if wildcard.match(i)]

    ##
    ## INamespacePresenter
    ##

    def getPersonalNamespaces(self):
        return [["", "/"]]

    def getSharedNamespaces(self):
        return None

    def getOtherNamespaces(self):
        return None

    # extra, for convenience

    def deleteAllMessages(self, iknowhatiamdoing=False):
        """
        Deletes all messages from all mailboxes.
        Danger! high voltage!

        :param iknowhatiamdoing: confirmation parameter, needs to be True
                                 to proceed.
        """
        if iknowhatiamdoing is True:
            for mbox in self.mailboxes:
                self.delete(mbox, force=True)

    def __repr__(self):
        """
        Representation string for this object.
        """
        return "<SoledadBackedAccount (%s)>" % self._account_name

#######################################
# Soledad Message, MessageCollection
# and Mailbox
#######################################


class LeapMessage(WithMsgFields):

    implements(imap4.IMessage, imap4.IMessageFile)

    def __init__(self, doc):
        """
        Initializes a LeapMessage.

        :param doc: A SoledadDocument containing the internal
                    representation of the message
        :type doc: SoledadDocument
        """
        self._doc = doc

    def getUID(self):
        """
        Retrieve the unique identifier associated with this message

        :return: uid for this message
        :rtype: int
        """
        # XXX debug, to remove after a while...
        if not self._doc:
            log.msg('BUG!!! ---- message has no doc!')
            return
        return self._doc.content[self.UID_KEY]

    def getFlags(self):
        """
        Retrieve the flags associated with this message

        :return: The flags, represented as strings
        :rtype: iterable
        """
        if self._doc is None:
            return []
        flags = self._doc.content.get(self.FLAGS_KEY, None)
        if flags:
            flags = map(str, flags)
        return flags

    # setFlags, addFlags, removeFlags are not in the interface spec
    # but we use them with store command.

    def setFlags(self, flags):
        """
        Sets the flags for this message

        Returns a SoledadDocument that needs to be updated by the caller.

        :param flags: the flags to update in the message.
        :type flags: sequence of str

        :return: a SoledadDocument instance
        :rtype: SoledadDocument
        """
        log.msg('setting flags')
        doc = self._doc
        doc.content[self.FLAGS_KEY] = flags
        doc.content[self.SEEN_KEY] = self.SEEN_FLAG in flags
        doc.content[self.RECENT_KEY] = self.RECENT_FLAG in flags
        return doc

    def addFlags(self, flags):
        """
        Adds flags to this message.

        Returns a SoledadDocument that needs to be updated by the caller.

        :param flags: the flags to add to the message.
        :type flags: sequence of str

        :return: a SoledadDocument instance
        :rtype: SoledadDocument
        """
        oldflags = self.getFlags()
        return self.setFlags(list(set(flags + oldflags)))

    def removeFlags(self, flags):
        """
        Remove flags from this message.

        Returns a SoledadDocument that needs to be updated by the caller.

        :param flags: the flags to be removed from the message.
        :type flags: sequence of str

        :return: a SoledadDocument instance
        :rtype: SoledadDocument
        """
        oldflags = self.getFlags()
        return self.setFlags(list(set(oldflags) - set(flags)))

    def getInternalDate(self):
        """
        Retrieve the date internally associated with this message

        @rtype: C{str}
        @retur: An RFC822-formatted date string.
        """
        return str(self._doc.content.get(self.DATE_KEY, ''))

    #
    # IMessageFile
    #

    """
    Optional message interface for representing messages as files.

    If provided by message objects, this interface will be used instead
    the more complex MIME-based interface.
    """

    def open(self):
        """
        Return an file-like object opened for reading.

        Reading from the returned file will return all the bytes
        of which this message consists.

        :return: file-like object opened fore reading.
        :rtype: StringIO
        """
        fd = cStringIO.StringIO()
        fd.write(str(self._doc.content.get(self.RAW_KEY, '')))
        fd.seek(0)
        return fd

    #
    # IMessagePart
    #

    # XXX should implement the rest of IMessagePart interface:
    # (and do not use the open above)

    def getBodyFile(self):
        """
        Retrieve a file object containing only the body of this message.

        :return: file-like object opened for reading
        :rtype: StringIO
        """
        fd = StringIO.StringIO()
        fd.write(str(self._doc.content.get(self.RAW_KEY, '')))
        # SHOULD use a separate BODY FIELD ...
        fd.seek(0)
        return fd

    def getSize(self):
        """
        Return the total size, in octets, of this message.

        :return: size of the message, in octets
        :rtype: int
        """
        return self.getBodyFile().len

    def _get_headers(self):
        """
        Return the headers dict stored in this message document.
        """
        return self._doc.content.get(self.HEADERS_KEY, {})

    def getHeaders(self, negate, *names):
        """
        Retrieve a group of message headers.

        :param names: The names of the headers to retrieve or omit.
        :type names: tuple of str

        :param negate: If True, indicates that the headers listed in names
                       should be omitted from the return value, rather
                       than included.
        :type negate: bool

        :return: A mapping of header field names to header field values
        :rtype: dict
        """
        headers = self._get_headers()
        names = map(lambda s: s.upper(), names)
        if negate:
            cond = lambda key: key.upper() not in names
        else:
            cond = lambda key: key.upper() in names

        # unpack and filter original dict by negate-condition
        filter_by_cond = [
            map(str, (key, val)) for
            key, val in headers.items()
            if cond(key)]
        return dict(filter_by_cond)

    # --- no multipart for now

    def isMultipart(self):
        return False

    def getSubPart(part):
        return None

    #
    # accessors
    #

    def __getitem__(self, key):
        """
        Return the content of the message document.

        @param key: The key
        @type key: str

        @return: The content value indexed by C{key} or None
        @rtype: str
        """
        return self._doc.content.get(key, None)


class MessageCollection(WithMsgFields, IndexedDB):
    """
    A collection of messages, surprisingly.

    It is tied to a selected mailbox name that is passed to constructor.
    Implements a filter query over the messages contained in a soledad
    database.
    """
    # XXX this should be able to produce a MessageSet methinks

    EMPTY_MSG = {
        WithMsgFields.TYPE_KEY: WithMsgFields.TYPE_MESSAGE_VAL,
        WithMsgFields.UID_KEY: 1,
        WithMsgFields.MBOX_KEY: WithMsgFields.INBOX_VAL,
        WithMsgFields.SUBJECT_KEY: "",
        WithMsgFields.DATE_KEY: "",
        WithMsgFields.SEEN_KEY: False,
        WithMsgFields.RECENT_KEY: True,
        WithMsgFields.FLAGS_KEY: [],
        WithMsgFields.HEADERS_KEY: {},
        WithMsgFields.RAW_KEY: "",
    }

    # get from SoledadBackedAccount the needed index-related constants
    INDEXES = SoledadBackedAccount.INDEXES
    TYPE_IDX = SoledadBackedAccount.TYPE_IDX

    def __init__(self, mbox=None, soledad=None):
        """
        Constructor for MessageCollection.

        :param mbox: the name of the mailbox. It is the name
                     with which we filter the query over the
                     messages database
        :type mbox: str

        :param soledad: Soledad database
        :type soledad: Soledad instance
        """
        # XXX pass soledad directly

        leap_assert(mbox, "Need a mailbox name to initialize")
        leap_assert(mbox.strip() != "", "mbox cannot be blank space")
        leap_assert(isinstance(mbox, (str, unicode)),
                    "mbox needs to be a string")
        leap_assert(soledad, "Need a soledad instance to initialize")

        # This is a wrapper now!...
        # should move assertion there...
        #leap_assert(isinstance(soledad._db, SQLCipherDatabase),
                    #"soledad._db must be an instance of SQLCipherDatabase")

        # okay, all in order, keep going...

        self.mbox = mbox.upper()
        self._soledad = soledad
        self.initialize_db()
        self._parser = Parser()

    def _get_empty_msg(self):
        """
        Returns an empty message.

        :return: a dict containing a default empty message
        :rtype: dict
        """
        return copy.deepcopy(self.EMPTY_MSG)

    def add_msg(self, raw, subject=None, flags=None, date=None, uid=1):
        """
        Creates a new message document.

        :param raw: the raw message
        :type raw: str

        :param subject: subject of the message.
        :type subject: str

        :param flags: flags
        :type flags: list

        :param date: the received date for the message
        :type date: str

        :param uid: the message uid for this mailbox
        :type uid: int
        """
        if flags is None:
            flags = tuple()
        leap_assert_type(flags, tuple)

        def stringify(o):
            if isinstance(o, (cStringIO.OutputType, StringIO.StringIO)):
                return o.getvalue()
            else:
                return o

        content = self._get_empty_msg()
        content[self.MBOX_KEY] = self.mbox

        if flags:
            content[self.FLAGS_KEY] = map(stringify, flags)
            content[self.SEEN_KEY] = self.SEEN_FLAG in flags

        def _get_parser_fun(o):
            if isinstance(o, (cStringIO.OutputType, StringIO.StringIO)):
                return self._parser.parse
            if isinstance(o, (str, unicode)):
                return self._parser.parsestr

        msg = _get_parser_fun(raw)(raw, True)
        headers = dict(msg)

        # XXX get lower case for keys?
        content[self.HEADERS_KEY] = headers
        # set subject based on message headers and eventually replace by
        # subject given as param
        if self.SUBJECT_FIELD in headers:
            content[self.SUBJECT_KEY] = headers[self.SUBJECT_FIELD]
        if subject is not None:
            content[self.SUBJECT_KEY] = subject
        content[self.RAW_KEY] = stringify(raw)

        if not date and self.DATE_FIELD in headers:
            content[self.DATE_KEY] = headers[self.DATE_FIELD]
        else:
            content[self.DATE_KEY] = date

        # ...should get a sanity check here.
        content[self.UID_KEY] = uid

        return self._soledad.create_doc(content)

    def remove(self, msg):
        """
        Removes a message.

        :param msg: a u1db doc containing the message
        :type msg: SoledadDocument
        """
        self._soledad.delete_doc(msg)

    # getters

    def get_by_uid(self, uid):
        """
        Retrieves a message document by UID.

        :param uid: the message uid to query by
        :type uid: int

        :return: A SoledadDocument instance matching the query,
                 or None if not found.
        :rtype: SoledadDocument
        """
        docs = self._soledad.get_from_index(
            SoledadBackedAccount.TYPE_MBOX_UID_IDX,
            self.TYPE_MESSAGE_VAL, self.mbox, str(uid))
        return docs[0] if docs else None

    def get_msg_by_uid(self, uid):
        """
        Retrieves a LeapMessage by UID.

        :param uid: the message uid to query by
        :type uid: int

        :return: A LeapMessage instance matching the query,
                 or None if not found.
        :rtype: LeapMessage
        """
        doc = self.get_by_uid(uid)
        if doc:
            return LeapMessage(doc)

    def get_all(self):
        """
        Get all message documents for the selected mailbox.
        If you want acess to the content, use __iter__ instead

        :return: a list of u1db documents
        :rtype: list of SoledadDocument
        """
        # XXX this should return LeapMessage instances
        return self._soledad.get_from_index(
            SoledadBackedAccount.TYPE_MBOX_IDX,
            self.TYPE_MESSAGE_VAL, self.mbox)

    def unseen_iter(self):
        """
        Get an iterator for the message docs with no `seen` flag

        :return: iterator through unseen message docs
        :rtype: iterable
        """
        return (doc for doc in
                self._soledad.get_from_index(
                    SoledadBackedAccount.TYPE_MBOX_RECT_SEEN_IDX,
                    self.TYPE_MESSAGE_VAL, self.mbox, '1', '0'))

    def get_unseen(self):
        """
        Get all messages with the `Unseen` flag

        :returns: a list of LeapMessages
        :rtype: list
        """
        return [LeapMessage(doc) for doc in self.unseen_iter()]

    def recent_iter(self):
        """
        Get an iterator for the message docs with `recent` flag.

        :return: iterator through recent message docs
        :rtype: iterable
        """
        return (doc for doc in
                self._soledad.get_from_index(
                    SoledadBackedAccount.TYPE_MBOX_RECT_IDX,
                    self.TYPE_MESSAGE_VAL, self.mbox, '1'))

    def get_recent(self):
        """
        Get all messages with the `Recent` flag.

        :returns: a list of LeapMessages
        :rtype: list
        """
        return [LeapMessage(doc) for doc in self.recent_iter()]

    def count(self):
        """
        Return the count of messages for this mailbox.

        :rtype: int
        """
        return len(self.get_all())

    def __len__(self):
        """
        Returns the number of messages on this mailbox.

        :rtype: int
        """
        return self.count()

    def __iter__(self):
        """
        Returns an iterator over all messages.

        :returns: iterator of dicts with content for all messages.
        :rtype: iterable
        """
        # XXX return LeapMessage instead?! (change accordingly)
        return (m.content for m in self.get_all())

    def __getitem__(self, uid):
        """
        Allows indexing as a list, with msg uid as the index.

        :param uid: an integer index
        :type uid: int

        :return: LeapMessage or None if not found.
        :rtype: LeapMessage
        """
        try:
            return self.get_msg_by_uid(uid)
        except IndexError:
            return None

    def __repr__(self):
        """
        Representation string for this object.
        """
        return u"<MessageCollection: mbox '%s' (%s)>" % (
            self.mbox, self.count())

    # XXX should implement __eq__ also


class SoledadMailbox(WithMsgFields):
    """
    A Soledad-backed IMAP mailbox.

    Implements the high-level method needed for the Mailbox interfaces.
    The low-level database methods are contained in MessageCollection class,
    which we instantiate and make accessible in the `messages` attribute.
    """
    implements(imap4.IMailboxInfo, imap4.IMailbox, imap4.ICloseableMailbox)

    messages = None
    _closed = False

    INIT_FLAGS = (WithMsgFields.SEEN_FLAG, WithMsgFields.ANSWERED_FLAG,
                  WithMsgFields.FLAGGED_FLAG, WithMsgFields.DELETED_FLAG,
                  WithMsgFields.DRAFT_FLAG, WithMsgFields.RECENT_FLAG,
                  WithMsgFields.LIST_FLAG)
    flags = None

    CMD_MSG = "MESSAGES"
    CMD_RECENT = "RECENT"
    CMD_UIDNEXT = "UIDNEXT"
    CMD_UIDVALIDITY = "UIDVALIDITY"
    CMD_UNSEEN = "UNSEEN"

    def __init__(self, mbox, soledad=None, rw=1):
        """
        SoledadMailbox constructor. Needs to get passed a name, plus a
        Soledad instance.

        :param mbox: the mailbox name
        :type mbox: str

        :param soledad: a Soledad instance.
        :type soledad: Soledad

        :param rw: read-and-write flags
        :type rw: int
        """
        leap_assert(mbox, "Need a mailbox name to initialize")
        leap_assert(soledad, "Need a soledad instance to initialize")

        # XXX should move to wrapper
        #leap_assert(isinstance(soledad._db, SQLCipherDatabase),
                    #"soledad._db must be an instance of SQLCipherDatabase")

        self.mbox = mbox
        self.rw = rw

        self._soledad = soledad

        self.messages = MessageCollection(
            mbox=mbox, soledad=soledad)

        if not self.getFlags():
            self.setFlags(self.INIT_FLAGS)

        # XXX what is/was this used for? --------
        # ---> mail/imap4.py +1155,
        #      _cbSelectWork makes use of this
        # probably should implement hooks here
        # using leap.common.events
        self.listeners = []
        self.addListener = self.listeners.append
        self.removeListener = self.listeners.remove
        #------------------------------------------

    def _get_mbox(self):
        """
        Returns mailbox document.

        :return: A SoledadDocument containing this mailbox.
        :rtype: SoledadDocument
        """
        query = self._soledad.get_from_index(
            SoledadBackedAccount.TYPE_MBOX_IDX,
            self.TYPE_MBOX_VAL, self.mbox)
        if query:
            return query.pop()

    def getFlags(self):
        """
        Returns the flags defined for this mailbox.

        :returns: tuple of flags for this mailbox
        :rtype: tuple of str
        """
        #return map(str, self.INIT_FLAGS)

        # XXX CHECK against thunderbird XXX

        mbox = self._get_mbox()
        if not mbox:
            return None
        flags = mbox.content.get(self.FLAGS_KEY, [])
        return map(str, flags)

    def setFlags(self, flags):
        """
        Sets flags for this mailbox.

        :param flags: a tuple with the flags
        :type flags: tuple of str
        """
        # TODO -- fix also getFlags
        leap_assert(isinstance(flags, tuple),
                    "flags expected to be a tuple")
        mbox = self._get_mbox()
        if not mbox:
            return None
        mbox.content[self.FLAGS_KEY] = map(str, flags)
        self._soledad.put_doc(mbox)

    # XXX SHOULD BETTER IMPLEMENT ADD_FLAG, REMOVE_FLAG.

    def _get_closed(self):
        """
        Return the closed attribute for this mailbox.

        :return: True if the mailbox is closed
        :rtype: bool
        """
        mbox = self._get_mbox()
        return mbox.content.get(self.CLOSED_KEY, False)

    def _set_closed(self, closed):
        """
        Set the closed attribute for this mailbox.

        :param closed: the state to be set
        :type closed: bool
        """
        leap_assert(isinstance(closed, bool), "closed needs to be boolean")
        mbox = self._get_mbox()
        mbox.content[self.CLOSED_KEY] = closed
        self._soledad.put_doc(mbox)

    closed = property(
        _get_closed, _set_closed, doc="Closed attribute.")

    def getUIDValidity(self):
        """
        Return the unique validity identifier for this mailbox.

        :return: unique validity identifier
        :rtype: int
        """
        mbox = self._get_mbox()
        return mbox.content.get(self.CREATED_KEY, 1)

    def getUID(self, message):
        """
        Return the UID of a message in the mailbox

        .. note:: this implementation does not make much sense RIGHT NOW,
        but in the future will be useful to get absolute UIDs from
        message sequence numbers.

        :param message: the message uid
        :type message: int

        :rtype: int
        """
        msg = self.messages.get_msg_by_uid(message)
        return msg.getUID()

    def getUIDNext(self):
        """
        Return the likely UID for the next message added to this
        mailbox. Currently it returns the current length incremented
        by one.

        :rtype: int
        """
        # XXX reimplement with proper index
        return self.messages.count() + 1

    def getMessageCount(self):
        """
        Returns the total count of messages in this mailbox.

        :rtype: int
        """
        return self.messages.count()

    def getUnseenCount(self):
        """
        Returns the number of messages with the 'Unseen' flag.

        :return: count of messages flagged `unseen`
        :rtype: int
        """
        return len(self.messages.get_unseen())

    def getRecentCount(self):
        """
        Returns the number of messages with the 'Recent' flag.

        :return: count of messages flagged `recent`
        :rtype: int
        """
        return len(self.messages.get_recent())

    def isWriteable(self):
        """
        Get the read/write status of the mailbox.

        :return: 1 if mailbox is read-writeable, 0 otherwise.
        :rtype: int
        """
        return self.rw

    def getHierarchicalDelimiter(self):
        """
        Returns the character used to delimite hierarchies in mailboxes.

        :rtype: str
        """
        return '/'

    def requestStatus(self, names):
        """
        Handles a status request by gathering the output of the different
        status commands.

        :param names: a list of strings containing the status commands
        :type names: iter
        """
        r = {}
        if self.CMD_MSG in names:
            r[self.CMD_MSG] = self.getMessageCount()
        if self.CMD_RECENT in names:
            r[self.CMD_RECENT] = self.getRecentCount()
        if self.CMD_UIDNEXT in names:
            r[self.CMD_UIDNEXT] = self.getMessageCount() + 1
        if self.CMD_UIDVALIDITY in names:
            r[self.CMD_UIDVALIDITY] = self.getUID()
        if self.CMD_UNSEEN in names:
            r[self.CMD_UNSEEN] = self.getUnseenCount()
        return defer.succeed(r)

    def addMessage(self, message, flags, date=None):
        """
        Adds a message to this mailbox.

        :param message: the raw message
        :type message: str

        :param flags: flag list
        :type flags: list of str

        :param date: timestamp
        :type date: str

        :return: a deferred that evals to None
        """
        # XXX we should treat the message as an IMessage from here
        uid_next = self.getUIDNext()
        flags = tuple(str(flag) for flag in flags)

        self.messages.add_msg(message, flags=flags, date=date,
                              uid=uid_next)
        return defer.succeed(None)

    # commands, do not rename methods

    def destroy(self):
        """
        Called before this mailbox is permanently deleted.

        Should cleanup resources, and set the \\Noselect flag
        on the mailbox.
        """
        self.setFlags((self.NOSELECT_FLAG,))
        self.deleteAllDocs()

        # XXX removing the mailbox in situ for now,
        # we should postpone the removal
        self._soledad.delete_doc(self._get_mbox())

    def expunge(self):
        """
        Remove all messages flagged \\Deleted
        """
        if not self.isWriteable():
            raise imap4.ReadOnlyMailbox

        delete = []
        deleted = []
        for m in self.messages.get_all():
            if self.DELETED_FLAG in m.content[self.FLAGS_KEY]:
                delete.append(m)
        for m in delete:
            deleted.append(m.content)
            self.messages.remove(m)

        # XXX should return the UIDs of the deleted messages
        # more generically
        return [x for x in range(len(deleted))]

    def fetch(self, messages, uid):
        """
        Retrieve one or more messages in this mailbox.

        from rfc 3501: The data items to be fetched can be either a single atom
        or a parenthesized list.

        :param messages: IDs of the messages to retrieve information about
        :type messages: MessageSet

        :param uid: If true, the IDs are UIDs. They are message sequence IDs
                    otherwise.
        :type uid: bool

        :rtype: A tuple of two-tuples of message sequence numbers and
                LeapMessage
        """
        # XXX implement sequence numbers (uid = 0)
        result = []

        if not messages.last:
            messages.last = self.messages.count()

        for msg_id in messages:
            msg = self.messages.get_msg_by_uid(msg_id)
            if msg:
                result.append((msg_id, msg))
        return tuple(result)

    def store(self, messages, flags, mode, uid):
        """
        Sets the flags of one or more messages.

        :param messages: The identifiers of the messages to set the flags
        :type messages: A MessageSet object with the list of messages requested

        :param flags: The flags to set, unset, or add.
        :type flags: sequence of str

        :param mode: If mode is -1, these flags should be removed from the
                     specified messages.  If mode is 1, these flags should be
                     added to the specified messages.  If mode is 0, all
                     existing flags should be cleared and these flags should be
                     added.
        :type mode: -1, 0, or 1

        :param uid: If true, the IDs specified in the query are UIDs;
                    otherwise they are message sequence IDs.
        :type uid: bool

        :return: A dict mapping message sequence numbers to sequences of
                 str representing the flags set on the message after this
                 operation has been performed.
        :rtype: dict

        :raise ReadOnlyMailbox: Raised if this mailbox is not open for
                                read-write.
        """
        # XXX implement also sequence (uid = 0)

        if not self.isWriteable():
            log.msg('read only mailbox!')
            raise imap4.ReadOnlyMailbox

        if not messages.last:
            messages.last = self.messages.count()

        result = {}
        for msg_id in messages:
            print "MSG ID = %s" % msg_id
            msg = self.messages.get_msg_by_uid(msg_id)
            if mode == 1:
                self._update(msg.addFlags(flags))
            elif mode == -1:
                self._update(msg.removeFlags(flags))
            elif mode == 0:
                self._update(msg.setFlags(flags))
            result[msg_id] = msg.getFlags()

        return result

    def close(self):
        """
        Expunge and mark as closed
        """
        self.expunge()
        self.closed = True

    # convenience fun

    def deleteAllDocs(self):
        """
        Deletes all docs in this mailbox
        """
        docs = self.messages.get_all()
        for doc in docs:
            self.messages._soledad.delete_doc(doc)

    def _update(self, doc):
        """
        Updates document in u1db database
        """
        #log.msg('updating doc... %s ' % doc)
        self._soledad.put_doc(doc)

    def __repr__(self):
        """
        Representation string for this mailbox.
        """
        return u"<SoledadMailbox: mbox '%s' (%s)>" % (
            self.mbox, self.messages.count())<|MERGE_RESOLUTION|>--- conflicted
+++ resolved
@@ -36,15 +36,7 @@
 #import u1db
 
 from leap.common.check import leap_assert, leap_assert_type
-<<<<<<< HEAD
-from leap.soledad import Soledad
-from leap.soledad.sqlcipher import SQLCipherDatabase
-from leap.common.events import signal
-from leap.common.events import events_pb2 as proto
-=======
 from leap.soledad.client import Soledad
-from leap.soledad.client.sqlcipher import SQLCipherDatabase
->>>>>>> 41090891
 
 logger = logging.getLogger(__name__)
 
