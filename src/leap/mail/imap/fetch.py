# -*- coding: utf-8 -*-
# fetch.py
# Copyright (C) 2013 LEAP
#
# This program is free software: you can redistribute it and/or modify
# it under the terms of the GNU General Public License as published by
# the Free Software Foundation, either version 3 of the License, or
# (at your option) any later version.
#
# This program is distributed in the hope that it will be useful,
# but WITHOUT ANY WARRANTY; without even the implied warranty of
# MERCHANTABILITY or FITNESS FOR A PARTICULAR PURPOSE.  See the
# GNU General Public License for more details.
#
# You should have received a copy of the GNU General Public License
# along with this program.  If not, see <http://www.gnu.org/licenses/>.
"""
Incoming mail fetcher.
"""
import logging
import json
import ssl
import threading
import time

from twisted.python import log
from twisted.internet.task import LoopingCall
from twisted.internet.threads import deferToThread

from leap.common import events as leap_events
from leap.common.check import leap_assert, leap_assert_type
from leap.soledad.client import Soledad
from leap.soledad.common.crypto import ENC_SCHEME_KEY, ENC_JSON_KEY

from leap.common.events.events_pb2 import IMAP_FETCHED_INCOMING
from leap.common.events.events_pb2 import IMAP_MSG_PROCESSING
from leap.common.events.events_pb2 import IMAP_MSG_DECRYPTED
from leap.common.events.events_pb2 import IMAP_MSG_SAVED_LOCALLY
from leap.common.events.events_pb2 import IMAP_MSG_DELETED_INCOMING
from leap.common.events.events_pb2 import IMAP_UNREAD_MAIL


logger = logging.getLogger(__name__)


class LeapIncomingMail(object):
    """
    Fetches mail from the incoming queue.
    """

    RECENT_FLAG = "\\Recent"

    INCOMING_KEY = "incoming"
    CONTENT_KEY = "content"

    fetching_lock = threading.Lock()

    def __init__(self, keymanager, soledad, imap_account,
                 check_period):

        """
        Initialize LeapIMAP.

        :param keymanager: a keymanager instance
        :type keymanager: keymanager.KeyManager

        :param soledad: a soledad instance
        :type soledad: Soledad

        :param imap_account: the account to fetch periodically
        :type imap_account: SoledadBackedAccount

        :param check_period: the period to fetch new mail, in seconds.
        :type check_period: int
        """

        leap_assert(keymanager, "need a keymanager to initialize")
        leap_assert_type(soledad, Soledad)
        leap_assert(check_period, "need a period to check incoming mail")
        leap_assert_type(check_period, int)

        self._keymanager = keymanager
        self._soledad = soledad
        self.imapAccount = imap_account
        self._inbox = self.imapAccount.getMailbox('inbox')

        self._pkey = self._keymanager.get_all_keys_in_local_db(
            private=True).pop()
        self._loop = None
        self._check_period = check_period

        self._create_soledad_indexes()

    def _create_soledad_indexes(self):
        """
        Create needed indexes on soledad.
        """
        self._soledad.create_index("just-mail", "incoming")

    #
    # Public API: fetch, start_loop, stop.
    #

    def fetch(self):
        """
        Fetch incoming mail, to be called periodically.

        Calls a deferred that will execute the fetch callback
        in a separate thread
        """
        if not self.fetching_lock.locked():
            d = deferToThread(self._sync_soledad)
            d.addCallbacks(self._signal_fetch_to_ui, self._sync_soledad_error)
            d.addCallbacks(self._process_doclist, self._sync_soledad_error)
            return d
        else:
            logger.debug("Already fetching mail.")

    def start_loop(self):
        """
        Starts a loop to fetch mail.
        """
        self._loop = LoopingCall(self.fetch)
        self._loop.start(self._check_period)

    def stop(self):
        """
        Stops the loop that fetches mail.
        """
        # XXX should cancel ongoing fetches too.
        if self._loop and self._loop.running is True:
            self._loop.stop()

    #
    # Private methods.
    #

    # synchronize incoming mail

    def _sync_soledad(self):
        """
        Synchronizes with remote soledad.

        :returns: a list of LeapDocuments, or None.
        :rtype: iterable or None
        """
        with self.fetching_lock:
            log.msg('syncing soledad...')
            self._soledad.sync()
            doclist = self._soledad.get_from_index("just-mail", "*")
        return doclist

    def _signal_fetch_to_ui(self, doclist):
        """
        Sends leap events to ui.

        :param doclist: iterable with msg documents.
        :type doclist: iterable.
        :returns: doclist
        :rtype: iterable
        """
        fetched_ts = time.mktime(time.gmtime())
        num_mails = len(doclist)
        log.msg("there are %s mails" % (num_mails,))
        leap_events.signal(
            IMAP_FETCHED_INCOMING, str(num_mails), str(fetched_ts))
        leap_events.signal(
            IMAP_UNREAD_MAIL, str(self._inbox.getUnseenCount()))
        return doclist

    def _sync_soledad_error(self, failure):
        """
        Errback for sync errors.
        """
        # XXX should signal unrecoverable maybe.
        err = failure.value
        logger.error("error syncing soledad: %s" % (err,))
        if failure.check(ssl.SSLError):
            logger.warning('SSL Error while '
                           'syncing soledad: %r' % (err,))
        elif failure.check(Exception):
            logger.warning('Unknown error while '
                           'syncing soledad: %r' % (err,))

    def _process_doclist(self, doclist):
        """
        Iterates through the doclist, checks if each doc
        looks like a message, and yields a deferred that will decrypt and
        process the message.

        :param doclist: iterable with msg documents.
        :type doclist: iterable.
        :returns: a list of deferreds for individual messages.
        """
        log.msg('processing doclist')
        if not doclist:
            logger.debug("no docs found")
            return
        num_mails = len(doclist)

        docs_cb = []
        for index, doc in enumerate(doclist):
            logger.debug("processing doc %d of %d: %s" % (
                index, num_mails, doc))
            leap_events.signal(
                IMAP_MSG_PROCESSING, str(index), str(num_mails))
            keys = doc.content.keys()
<<<<<<< HEAD
            if ENC_SCHEME_KEY in keys and ENC_JSON_KEY in keys:

                # XXX should check for _enc_scheme == "pubkey" || "none"
                # that is what incoming mail uses.
                encdata = doc.content[ENC_JSON_KEY]
                defer.Deferred(self._decrypt_msg(doc, encdata))
=======
            if self._is_msg(keys):
                # Ok, this looks like a legit msg.
                # Let's process it!
                encdata = doc.content[ENC_JSON_KEY]

                # Deferred chain for individual messages
                d = deferToThread(self._decrypt_msg, doc, encdata)
                d.addCallback(self._process_decrypted)
                d.addCallback(self._add_message_locally)
                docs_cb.append(d)
>>>>>>> 3f6fe9e4
            else:
                # Ooops, this does not.
                logger.debug('This does not look like a proper msg.')
        return docs_cb

    #
    # operations on individual messages
    #

    def _is_msg(self, keys):
        """
        Checks if the keys of a dictionary match the signature
        of the document type we use for messages.

        :param keys: iterable containing the strings to match.
        :type keys: iterable of strings.
        :rtype: bool
        """
        return ENC_SCHEME_KEY in keys and ENC_JSON_KEY in keys

    def _decrypt_msg(self, doc, encdata):
        log.msg('decrypting msg')
        key = self._pkey
        try:
            decrdata = (self._keymanager.decrypt(
                encdata, key,
                passphrase=self._soledad.passphrase))
            ok = True
        except Exception as exc:
            # XXX move this to errback !!!
            logger.warning("Error while decrypting msg: %r" % (exc,))
            decrdata = ""
            ok = False
        leap_events.signal(IMAP_MSG_DECRYPTED, "1" if ok else "0")
        return doc, decrdata

    def _process_decrypted(self, msgtuple):
        """
        Process a successfully decrypted message.

        :param msgtuple: a tuple consisting of a SoledadDocument
                         instance containing the incoming message
                         and data, the json-encoded, decrypted content of the
                         incoming message
        :type msgtuple: (SoledadDocument, str)
        :returns: a SoledadDocument and the processed data.
        :rtype: (doc, data)
        """
        doc, data = msgtuple
        msg = json.loads(data)
        if not isinstance(msg, dict):
            return False
        if not msg.get(self.INCOMING_KEY, False):
            return False

        # ok, this is an incoming message
        rawmsg = msg.get(self.CONTENT_KEY, None)
        if not rawmsg:
            return False
        logger.debug('got incoming message: %s' % (rawmsg,))
        data = self._maybe_decrypt_gpg_msg(rawmsg)
        return doc, data

    def _maybe_decrypt_gpg_msg(self, data):
        """
        Tries to decrypt a gpg message if data looks like one.

        :param data: the text to be decrypted.
        :type data: str
        :return: data, possibly descrypted.
        :rtype: str
        """
        PGP_BEGIN = "-----BEGIN PGP MESSAGE-----"
        PGP_END = "-----END PGP MESSAGE-----"
        if PGP_BEGIN in data:
            begin = data.find(PGP_BEGIN)
            end = data.rfind(PGP_END)
            pgp_message = data[begin:begin+end]

            decrdata = (self._keymanager.decrypt(
                pgp_message, self._pkey,
                passphrase=self._soledad.passphrase))
            data = data.replace(pgp_message, decrdata)
        return data

    def _add_message_locally(self, msgtuple):
        """
        Adds a message to local inbox and delete it from the incoming db
        in soledad.

        :param msgtuple: a tuple consisting of a SoledadDocument
                         instance containing the incoming message
                         and data, the json-encoded, decrypted content of the
                         incoming message
        :type msgtuple: (SoledadDocument, str)
        """
        doc, data = msgtuple
        self._inbox.addMessage(data, (self.RECENT_FLAG,))
        leap_events.signal(IMAP_MSG_SAVED_LOCALLY)
        doc_id = doc.doc_id
        self._soledad.delete_doc(doc)
        log.msg("deleted doc %s from incoming" % doc_id)
        leap_events.signal(IMAP_MSG_DELETED_INCOMING)<|MERGE_RESOLUTION|>--- conflicted
+++ resolved
@@ -205,14 +205,6 @@
             leap_events.signal(
                 IMAP_MSG_PROCESSING, str(index), str(num_mails))
             keys = doc.content.keys()
-<<<<<<< HEAD
-            if ENC_SCHEME_KEY in keys and ENC_JSON_KEY in keys:
-
-                # XXX should check for _enc_scheme == "pubkey" || "none"
-                # that is what incoming mail uses.
-                encdata = doc.content[ENC_JSON_KEY]
-                defer.Deferred(self._decrypt_msg(doc, encdata))
-=======
             if self._is_msg(keys):
                 # Ok, this looks like a legit msg.
                 # Let's process it!
@@ -223,7 +215,6 @@
                 d.addCallback(self._process_decrypted)
                 d.addCallback(self._add_message_locally)
                 docs_cb.append(d)
->>>>>>> 3f6fe9e4
             else:
                 # Ooops, this does not.
                 logger.debug('This does not look like a proper msg.')
